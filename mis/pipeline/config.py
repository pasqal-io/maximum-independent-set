--- conflicted
+++ resolved
@@ -8,10 +8,7 @@
 
 import networkx as nx
 
-<<<<<<< HEAD
 from qoolqit.devices import Device
-=======
->>>>>>> 87348a8b
 
 if TYPE_CHECKING:
     from mis.pipeline.embedder import BaseEmbedder
