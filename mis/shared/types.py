from __future__ import annotations

from enum import Enum
from typing import Any
import networkx
import matplotlib.pyplot as plt
from mis.shared.graphs import calculate_weight


class MethodType(str, Enum):
    EAGER = "eager"
    GREEDY = "greedy"


class MISInstance:
    def __init__(self, graph: networkx.Graph):
        # FIXME: Make it work with pytorch geometric

        self.original_graph = graph.copy()

        # Our algorithms depend on nodes being consecutive integers, starting
        # from 0, so we first need to rename nodes in the graph.
        self.index_to_node_label: dict[int, Any] = dict()
        self.node_label_to_index: dict[Any, int] = dict()
        for index, label in enumerate(graph.nodes()):
            self.index_to_node_label[index] = label
            self.node_label_to_index[label] = index

        # Copy nodes (and weights), if they exist.
        self.graph = networkx.Graph()
        for index, node in enumerate(graph.nodes()):
            self.graph.add_node(index)
            if "weight" in graph.nodes[node]:
                self.graph.nodes[index]["weight"] = graph.nodes[node]["weight"]

        # Copy edges.
        for u, v in graph.edges():
            index_u = self.node_label_to_index[u]
            index_v = self.node_label_to_index[v]
            self.graph.add_edge(index_u, index_v)

    def draw(
        self,
        nodes: list[int] | None = None,
        node_size: int = 600,
        highlight_color: str = "darkgreen",
<<<<<<< HEAD
        font_family: str = "sans-sherif",
=======
        font_family: str = "serif",
>>>>>>> ee957d5a
    ) -> None:
        """
        Draw instance graph with highlighted nodes.

        Parameters:

            nodes (list[int]): List of nodes to highlight.
            node_size (int): Size of drawn nodes in drawn graph. (default: 600)
            highlight_color (str): Color to highlight nodes with. (default: "darkgreen")
        """
        # Obtain a view of all nodes
        all_nodes = self.original_graph.nodes
        # Compute graph layout
        node_positions = networkx.kamada_kawai_layout(self.original_graph)
        # Keyword dictionaries to customize appearance
        highlighted_node_kwds = {"node_color": highlight_color, "node_size": node_size}
        unhighlighted_node_kwds = {
            "node_color": "white",
            "edgecolors": "black",
            "node_size": node_size,
        }
        if nodes:  # If nodes is not empty
            original_nodes = [self.index_to_node_label[i] for i in nodes]
            nodeset = set(original_nodes)  # Create a set from node list for easier operations
            if not nodeset.issubset(all_nodes):
                invalid_nodes = list(nodeset - all_nodes)
                bad_nodes = "[" + ", ".join([str(node) for node in invalid_nodes[:10]])
                if len(invalid_nodes) > 10:
                    bad_nodes += ", ...]"
                else:
                    bad_nodes += "]"
                if len(invalid_nodes) == 1:
                    raise Exception("node " + bad_nodes + " is not present in the problem instance")
                else:
                    raise Exception(
                        "nodes " + bad_nodes + " are not present in the problem instance"
                    )
            nodes_complement = all_nodes - nodeset
            # Draw highlighted nodes
            networkx.draw_networkx_nodes(
                self.original_graph,
                node_positions,
                nodelist=original_nodes,
                **highlighted_node_kwds,
            )
            # Draw unhighlighted nodes
            networkx.draw_networkx_nodes(
                self.original_graph,
                node_positions,
                nodelist=list(nodes_complement),
                **unhighlighted_node_kwds,
            )
        else:
            networkx.draw_networkx_nodes(
                self.original_graph,
                node_positions,
                nodelist=list(all_nodes),
                **unhighlighted_node_kwds,
            )
        # Draw node labels
        networkx.draw_networkx_labels(self.original_graph, node_positions, font_family=font_family)
        # Draw edges
        networkx.draw_networkx_edges(self.original_graph, node_positions)
        plt.tight_layout()
        plt.axis("off")
        plt.show()


class MISSolution:
    """
    A solution to a MIS problem.

    Attributes:
        instance (MISInstance): The MIS instance to which this class represents a solution.
        size (int): The number of nodes in this solution.
        node_indices (list[int]): The indices of the nodes of `instance` picked in this solution.
        nodes (list[Any]): The nodes of `instance` picked in this solution.
        frequency (float): How often this solution showed up in the measures, where 0. represents
            a solution that never showed up in the meaures and 1. a solution that showed up in all
            measures.
    """

    def __init__(self, instance: MISInstance, nodes: list[int], frequency: float):
        self.size = len(nodes)
        assert len(set(nodes)) == self.size, "All the nodes in %s should be distinct" % (nodes,)
        self.instance = instance
        self.node_indices = nodes
        self.nodes = [self.instance.index_to_node_label[i] for i in nodes]
        self.frequency = frequency

        # Note: As of this writing, self.weight is still considered a work in progress, so we
        # leave it out of the documentation.
        self.weight = calculate_weight(instance.graph, nodes)

    def draw(
        self,
        node_size: int = 600,
        highlight_color: str = "darkgreen",
<<<<<<< HEAD
        font_family: str = "sans-sherif",
=======
        font_family: str = "serif",
>>>>>>> ee957d5a
    ) -> None:
        """
        Draw instance graph with solution nodes highlighted.

        Parameters:

            node_size (int): Size of drawn nodes in drawn graph. (default: 600)
            highlight_color (str): Color to highlight solution nodes with. (default: "darkgreen")
            font (str): Font type
        """
        self.instance.draw(self.node_indices, node_size, highlight_color, font_family)<|MERGE_RESOLUTION|>--- conflicted
+++ resolved
@@ -44,11 +44,7 @@
         nodes: list[int] | None = None,
         node_size: int = 600,
         highlight_color: str = "darkgreen",
-<<<<<<< HEAD
-        font_family: str = "sans-sherif",
-=======
         font_family: str = "serif",
->>>>>>> ee957d5a
     ) -> None:
         """
         Draw instance graph with highlighted nodes.
@@ -147,11 +143,7 @@
         self,
         node_size: int = 600,
         highlight_color: str = "darkgreen",
-<<<<<<< HEAD
-        font_family: str = "sans-sherif",
-=======
         font_family: str = "serif",
->>>>>>> ee957d5a
     ) -> None:
         """
         Draw instance graph with solution nodes highlighted.
